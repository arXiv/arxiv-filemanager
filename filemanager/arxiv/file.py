--- conflicted
+++ resolved
@@ -12,12 +12,8 @@
 import re
 from datetime import datetime
 from hashlib import md5
-<<<<<<< HEAD
-from base64 import b64encode
 from pytz import UTC
-=======
 from base64 import urlsafe_b64encode
->>>>>>> 779cf153
 from arxiv.base import logging
 from filemanager.arxiv.file_type import guess, _is_tex_type, name
 
@@ -168,15 +164,9 @@
             with open(self.filepath, "rb") as f:
                 for chunk in iter(lambda: f.read(4096), b""):
                     hash_md5.update(chunk)
-<<<<<<< HEAD
-            return b64encode(hash_md5.digest()).decode('utf-8')
-
-        return ""
-=======
             return urlsafe_b64encode(hash_md5.digest()).decode('utf-8')
         else:
             return ""
->>>>>>> 779cf153
 
 
     @property
