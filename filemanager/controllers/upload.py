--- conflicted
+++ resolved
@@ -502,13 +502,8 @@
                 'modified_datetime': upload_db_data.modified_datetime,
                 'start_datetime': upload_db_data.lastupload_start_datetime,
                 'completion_datetime': upload_db_data.lastupload_completion_datetime,
-<<<<<<< HEAD
-                'files': file_list,
-                'errors': errors_and_warnings,
-=======
                 'files': json.loads(upload_db_data.lastupload_file_summary),
                 'errors': json.loads(upload_db_data.lastupload_logs),
->>>>>>> 672752f9
                 'upload_status': upload_db_data.lastupload_upload_status,
                 'workspace_state': upload_db_data.state,
                 'lock_state': upload_db_data.lock
