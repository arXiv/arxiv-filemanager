"""Handles all upload-related requests."""

from typing import Tuple, Optional, Union, Any, BinaryIO
from datetime import datetime
import json
import logging
import os.path
from hashlib import md5
from base64 import urlsafe_b64encode
import io
from http import HTTPStatus as status
from pytz import UTC

from werkzeug.exceptions import NotFound, BadRequest, InternalServerError, \
    NotImplemented, SecurityError, Forbidden

from werkzeug.datastructures import FileStorage
from flask.json import jsonify

from arxiv.users import domain as auth_domain
from arxiv.base.globals import get_application_config

from filemanager.shared import url_for

from filemanager.domain import Upload
from filemanager.services import uploads
from filemanager.process.upload import Upload as UploadWorkspace
from filemanager.process.upload import EmptyUploadContentError, \
    UploadFileSecurityError, InvalidUploadContentError, NoSourceFilesToCheckpoint

from filemanager.arxiv.file import File

# Temporary logging at service level - just to get something in place to build on

logging.basicConfig(level=logging.DEBUG)

logger = logging.getLogger(__name__)


def _get_service_logs_directory() -> Any:
    """
    Return path to service logs directory.

    Returns
    -------
    Directory where service logs are to be stored.

    """
    config = get_application_config()
    return config.get('UPLOAD_SERVICE_LOG_DIRECTORY', '')


def _format_user_information_for_logging(user: auth_domain.User) -> str:
    """
    Format user information for logging purposes.

    user_id is immutable but difficult to interpret.
    username is a little easier to understand.

    Centralize formatting to make it easier to adjust in the future.

    Parameters
    ----------
    user :
        Contains user information from auth session.

    Returns
    -------
    str
        String formatted with desired user information.

    """
    return f"user:{user.user_id}:{user.username}"


service_log_path = os.path.join(_get_service_logs_directory(), 'upload.log')

file_handler = logging.FileHandler(service_log_path, 'a')

# Default arXiv log format.
# fmt = ("application %(asctime)s - %(name)s - %(requestid)s"
#          " - [arxiv:%(paperid)s] - %(levelname)s: \"%(message)s\"")
datefmt = '%d/%b/%Y:%H:%M:%S %z'  # Used to format asctime.
formatter = logging.Formatter('%(asctime)s %(message)s', '%d/%b/%Y:%H:%M:%S %z')
file_handler.setFormatter(formatter)
# logger.handlers = []
logger.addHandler(file_handler)
logger.setLevel(logging.DEBUG)
logger.propagate = True

DEBUG_UPLOAD = False

# End logging configuration

# exceptions
UPLOAD_MISSING_FILE = 'missing file/archive payload'
UPLOAD_MISSING_FILENAME = 'file argument missing filename or file not selected'
UPLOAD_FILE_EMPTY = 'file payload is zero length'

UPLOAD_NOT_FOUND = 'workspace not found'
UPLOAD_CHECKPOINT_NOT_FOUND = 'checkpoint not found'
UPLOAD_DB_ERROR = 'unable to create/insert new upload workspace into database'
UPLOAD_DB_CONNECT_ERROR = "There was a problem connecting to database."
UPLOAD_IO_ERROR = 'encountered an IOError'
UPLOAD_UNKNOWN_ERROR = 'unknown error'
UPLOAD_DELETED_FILE = 'deleted file'
UPLOAD_DELETED_WORKSPACE = 'deleted workspace'
UPLOAD_FILE_NOT_FOUND = 'file not found'
UPLOAD_DELETED_ALL_FILES = 'deleted all files'
UPLOAD_WORKSPACE_NOT_FOUND = 'workspace not found'
UPLOAD_LOCKED_WORKSPACE = 'locked workspace'
UPLOAD_UNLOCKED_WORKSPACE = 'unlocked workspace'
UPLOAD_RELEASED_WORKSPACE = 'released workspace'
UPLOAD_UNRELEASED_WORKSPACE = 'unreleased workspace'
UPLOAD_CREATED_CHECKPOINT = 'created checkpoint'
UPLOAD_RESTOREDED_CHECKPOINT = 'restored checkpoint'
UPLOAD_DELETED_CHECKPOINT = 'deleted checkpoint'
UPLOAD_DELETED_ALL_CHECKPOINTS = 'deleted all checkpoint'

UPLOAD_NOT_ACTIVE = 'upload workspace is not active.'
UPLOAD_WORKSPACE_LOCKED = 'upload workspace is locked.'
UPLOAD_WORKSPACE_IS_EMPTY = 'workspace is empty'
UPLOAD_WORKSPACE_ALREADY_DELETED = 'Request failed. Workspace has been deleted.'

# upload status codes
# INVALID_UPLOAD_ID = {'reason': 'invalid upload identifier'}
# MISSING_UPLOAD_ID = {'reason': 'missing upload id'}

# Indicate requests that have not been implemented yet.
REQUEST_NOT_IMPLEMENTED = {'request not implemented'}

# upload status
NO_SUCH_THING = {'reason': 'there is no upload'}
THING_WONT_COME = {'reason': 'could not get the upload'}

ERROR_RETRIEVING_UPLOAD = 'upload not found'
# UPLOAD_DOESNT_EXIST = {'upload does not exist'}
CANT_CREATE_UPLOAD = 'could not create the upload'  #
CANT_UPLOAD_FILE = 'could not upload file'
CANT_DELETE_FILE = 'could not delete file'
CANT_DELETE_ALL_FILES = 'could not delete all files'
CANT_RELEASE_WORKSPACE = 'could not release workspace'
CANT_UNRELEASE_WORKSPACE = 'could not unrelease workspace'

ACCEPTED = {'reason': 'upload in progress'}

MISSING_NAME = {'an upload needs a name'}

SOME_ERROR = {'Need to define and assign better error'}

Response = Tuple[Optional[dict], int, dict]

Content_Response = Tuple[BinaryIO, int, dict]


def delete_workspace(upload_id: int, user: auth_domain.User) -> Response:
    """
    Delete workspace.

    Parameters
    ----------
    upload_id : int
        The unique identifier for the upload workspace.

    Returns
    -------
    dict
        Complete summary of upload processing.
    int
        An HTTP status code.
    dict
        Some extra headers to add to the response.

    """
    user_string = _format_user_information_for_logging(user)
    logger.info('%s: Deleting upload workspace [%s].', upload_id, user_string)

    # Need to add several checks here

    # At this point I believe we know that caller is authorized to delete the
    # workspace. This is checked at the routes level.

    # Does workspace exist? Has it already been deleted? Generate 400:NotFound error.
    # Do we care is workspace is ACTIVE state? And not released? NO. But log it...
    # Do we want to stash source.log somewhere?
    # Do we care if workspace was modified recently...NO. Log it

    try:
        # Make sure we have an existing upload workspace to work with
        upload_db_data: Upload = uploads.retrieve(upload_id)

        # Actually remove entire workspace directory structure. Log
        # everything to global log since source log is being removed!

        # Initiate workspace deletion

        # Update database (but keep around) for historical reference. Does not
        # consume very much space. What about source log?
        # Create Upload object
        if upload_db_data.state == Upload.DELETED:
            logger.info("%s: Workspace has already been deleted:"
                        "current state is '%s'", upload_id, upload_db_data.state)
            raise NotFound(UPLOAD_WORKSPACE_NOT_FOUND)

        upload_workspace = UploadWorkspace(upload_id)

        # Call routine that will do the actual work
        upload_workspace.remove_workspace()

        # update database
        if upload_db_data.state != Upload.RELEASED:
            logger.info("%s: Workspace currently in '%s' state.",
                        upload_id, upload_db_data.state)

        upload_db_data.state = Upload.DELETED

        # Store in DB
        uploads.update(upload_db_data)

    except IOError:
        logger.error("%s: Delete workspace request failed ", upload_id)
        raise InternalServerError(CANT_DELETE_FILE)
    except (NotFound, uploads.WorkspaceNotFound) as nf:
        # Should we distinguish between non-existent and deleted workspace?
        logger.info("%s: Workspace not found: '%s'", upload_id, nf)
        raise NotFound(UPLOAD_NOT_FOUND)
    except Exception as ue:
        logger.info("%s: Unknown error in delete workspace. "
                    " Add except clauses for '%s'. DO IT NOW!", upload_id, ue)
        raise InternalServerError(UPLOAD_UNKNOWN_ERROR)

    # API doesn't provide for returning errors resulting from delete.
    # 401-unautorized and 403-forbidden are handled at routes level.
    # Add 400 response to openapi.yaml

    response_data = {'reason': UPLOAD_DELETED_WORKSPACE}  # Get rid of pylint error
    status_code = status.OK
    return response_data, status_code, {}


def client_delete_file(upload_id: int, public_file_path: str, user: auth_domain.User) -> Response:
    """Delete a single file.

    This request is being received from API so we need to be extra careful.

    Parameters
    ----------
    upload_id : int
        The unique identifier for the upload_db_data in question.
    public_file_path: str
        relative path of file to be deleted.

    Returns
    -------
    dict
        Complete summary of upload processing.
    int
        An HTTP status code.
    dict
        Some extra headers to add to the response.

    """
    user_string = _format_user_information_for_logging(user)
    logger.info("%s: Delete file '%s' [%s].", upload_id, public_file_path,
                user_string)

    try:
        # Make sure we have an upload_db_data to work with
        upload_db_data: Upload = uploads.retrieve(upload_id)

        if upload_db_data.state != Upload.ACTIVE:
            # Do we log anything for these requests
            raise Forbidden(UPLOAD_NOT_ACTIVE)
        if upload_db_data.lock == Upload.LOCKED:
            raise Forbidden(UPLOAD_WORKSPACE_LOCKED)

        # Create Upload object
        upload_workspace = UploadWorkspace(upload_id)

        # Call routine that will do the actual work
        upload_workspace.client_remove_file(public_file_path)

    except (NotFound, uploads.WorkspaceNotFound) as nf:
        logger.info("%s: Workspace not found: '%s'", upload_id, nf)
        raise NotFound(UPLOAD_NOT_FOUND)
    except FileNotFoundError as nf:
        logger.info("%s: Requested file '%s' not found: '%s'", upload_id,
                    public_file_path, nf)
        raise NotFound(UPLOAD_FILE_NOT_FOUND)
    except UploadFileSecurityError as secerr:
        logger.info("%s: %s", upload_id, secerr)
        # TODO: Should this be BadRequest or NotFound. I'm leaning towards
        # NotFound in order to provide as little feedback as posible to client.
        raise NotFound(UPLOAD_FILE_NOT_FOUND)
    except Forbidden as forb:
        logger.info("%s: Delete file forbidden: %s.", upload_id, forb)
        raise forb
    except IOError as ioe:
        logger.error("%s: Delete file request failed: %s ", upload_id, ioe)
        raise InternalServerError(CANT_DELETE_FILE)
    except Exception as ue:
        logger.info("%s: Unknown error in delete file. "
                    " Add except clauses for '%s'. DO IT NOW!", upload_id, ue)
        raise InternalServerError(UPLOAD_UNKNOWN_ERROR)

    response_data = _status_data(upload_db_data, upload_workspace)
    response_data.update({
        'reason': UPLOAD_DELETED_FILE,
        'checksum': upload_workspace.get_content_checksum()
    })  # Get rid of pylint errorT
    headers = {'ARXIV-OWNER': upload_db_data.owner_user_id}
    return response_data, status.OK, headers


def client_delete_all_files(upload_id: int, user: auth_domain.User) -> Response:
    """
    Delete all files uploaded by client from specified workspace.

    This request is being received from API so we need to be extra careful.

    Parameters
    ----------
    upload_id : int
        The unique identifier for the upload_db_data in question.
    public_file_path: str
        relative path of file to be deleted.

    Returns
    -------
    dict
        Complete summary of upload processing.
    int
        An HTTP status code.
    dict
        Some extra headers to add to the response.

    """
    user_string = _format_user_information_for_logging(user)
    logger.info("%s: Deleting all uploaded files from this workspace [%s].",
                upload_id, user_string)

    try:
        # Make sure we have an upload_db_data to work with
        upload_db_data: Upload = uploads.retrieve(upload_id)

        if upload_db_data is None:
            # Invalid workspace identifier
            raise NotFound(UPLOAD_NOT_FOUND)
        if upload_db_data.state != Upload.ACTIVE:
            # Do we log anything for these requests
            raise Forbidden(UPLOAD_NOT_ACTIVE)
        if upload_db_data.lock == Upload.LOCKED:
            raise Forbidden(UPLOAD_WORKSPACE_LOCKED)

        # Create Upload object
        upload_workspace = UploadWorkspace(upload_id)

        upload_workspace.client_remove_all_files()


    except IOError:
        logger.error("%s: Delete all files request failed ", upload_id)
        raise InternalServerError(CANT_DELETE_ALL_FILES)
    except NotFound as nf:
        logger.info("%s: DeleteAllFiles: '%s'", upload_id, nf)
        raise
    except uploads.WorkspaceNotFound as nf:
        logger.info("%s: Workspace not found: '%s'", upload_id, nf)
        raise NotFound(UPLOAD_NOT_FOUND)
    except Forbidden as forb:
        logger.info("%s: Upload failed: '%s'.", upload_id, forb)
        raise forb
    except Exception as ue:
        logger.info("%s: Unknown error in delete all files. "
                    " Add except clauses for '%s'. DO IT NOW!", upload_id, ue)
        raise InternalServerError(UPLOAD_UNKNOWN_ERROR)

    response_data = _status_data(upload_db_data, upload_workspace)
    response_data.update({
        'reason': UPLOAD_DELETED_ALL_FILES,
        'checksum': upload_workspace.get_content_checksum()
    })  # Get rid of pylint error
    headers = {'ARXIV-OWNER': upload_db_data.owner_user_id}
    return response_data, status.OK, headers


def upload(upload_id: Union[int, None], file: Union[FileStorage, Any],
           user: auth_domain.User, ancillary: bool = False,
           checkpoint: bool = False, clear_source_files: bool = False) \
        -> Response:
    """
    Upload individual files or compressed archive into specified workspace.

    Unpack, sanitize, and add files to upload workspace.

    Parameters
    ----------
    upload_id : int
        The unique identifier for the upload_db_data in question.
    file : :class:`FileStorage`
        File archive to be processed.
    archive : str
        Archive submission is targeting. Oversize thresholds are curently
        specified at the archive level.
    ancillary : bool
        If ``True``, the file is to be treated as an ancillary file. This means
        (presently) that the file is stored in a special subdirectory within
        the source package.
    checkpoint : bool
        Create a checkpoint (backup) of source files before unpacking and
        installing file payload for this request.

    Returns
    -------
    dict
        Complete summary of upload processing.
    int
        An HTTP status code.
    dict
        Some extra headers to add to the response.
    """
    # TODO: Hook up async processing (celery/redis) - doesn't work now
    # TODO: Will likely delete this code if processing time is reasonable
    # print(f'Controller: Schedule upload_db_data task for {upload_id}')
    #
    # result = sanitize_upload.delay(upload_id, file)
    #
    # headers = {'Location': url_for('upload_api.upload_status',
    #                              task_id=result.task_id)}
    # return ACCEPTED, status.ACCEPTED, headers
    # End delete

    # Log username and upload_id or new
    id_string = ""
    user_string = 'None'
    if user:
        user_string = _format_user_information_for_logging(user)

    id_string = str(upload_id)
    if upload_id is None:
        id_string = "New"

    # Check arguments for basic qualities like existing and such.

    # File argument is required to exist and have a name associated with it.
    # It is standard practice that if user fails to select file the filename is null.
    ##logger.debug('%s: Upload request for [%s]', id_string, user_string)
    if file is None:
        # Crash and burn...not quite...do we need info about client?
        logger.error('%s: Upload request is missing file/archive payload.',
                     upload_id)
        raise BadRequest(UPLOAD_MISSING_FILE)

    if file.filename == '':
        # Client needs to select file, or provide name to upload payload
        logger.error('%s: Upload file is missing filename. File to upload may '
                     'not be selected.', id_string)
        raise BadRequest(UPLOAD_MISSING_FILENAME)

    # If this is a new upload then we need to create a workspace and add to database.
    if upload_id is None:
        ##logger.debug('This is a new upload workspace.')
        try:
            logger.info("Create new workspace: Upload request: "
                        "file='%s' [%s]", file.filename, user_string)
            user_id = str(user.user_id)

            current_time = datetime.now(UTC)
            new_upload = Upload(owner_user_id=user_id,
                                created_datetime=current_time,
                                modified_datetime=current_time,
                                state=Upload.ACTIVE)
            # Store in DB
            uploads.store(new_upload)

            upload_id = new_upload.upload_id

        # except InvalidUploadContentError as breq:
        #    logger.info("%s: '%s'.", upload_id, breq)
        #    raise BadRequest(UPLOAD_MISSING_FILE)
        except (TypeError, ValueError) as dbe:
            logger.info("Error adding new workspace to database: '%s'.", dbe)
            raise InternalServerError(UPLOAD_DB_ERROR)
        except IOError as e:
            logger.info("Error creating new workspace: %s", e)
            raise InternalServerError(f'{UPLOAD_IO_ERROR}: {e}')
        except Exception as ue:
            logger.info("Unknown error creating new workspace. "
                        " Add except clauses for '%s'. DO IT NOW!", ue)
            raise InternalServerError(UPLOAD_UNKNOWN_ERROR)

    # At this point we expect upload to exist in system
    try:

        upload_db_data: Upload = uploads.retrieve(upload_id)

        if upload_db_data.state != Upload.ACTIVE:
            # Do we log anything for these requests
            logger.debug('Forbidden, workspace not active')
            raise Forbidden(UPLOAD_NOT_ACTIVE)
        if upload_db_data.lock == Upload.LOCKED:
            logger.debug('Forbidden, workspace locked')
            raise Forbidden(UPLOAD_WORKSPACE_LOCKED)

        # Now handle upload package - process file or gzipped tar archive

        # NOTE: This will need to be migrated to task.py using Celery at
        #       some point in future. Depends in time it takes to process
        #       uploads.retrieve
        logger.info("%s: Upload files to existing "
                    "workspace: file='%s' [%s].", upload_db_data.upload_id,
                    file.filename, user_string)

        # Keep track of how long processing upload_db_data takes
        start_datetime = datetime.now(UTC)

        # Create Upload object
        upload_workspace = UploadWorkspace(upload_id)

        # checkpoint - create backup of user uploaded files
        if checkpoint:
            upload_workspace.create_checkpoint(user)

        # Admin may want to clear out existing files so that existing files
        # do not cause problems or interfere with processing uploaded files.
        #
        # Steps are 1) checkpoint 2) clear source files 3) unpack upload
        #
        if clear_source_files:
            upload_workspace.client_remove_all_files()

        # Process uploaded file(s)
        upload_workspace.process_upload(file, ancillary=ancillary)

        completion_datetime = datetime.now(UTC)

        # Keep track of files processed (this included deleted files)
        file_list = upload_workspace.create_file_upload_summary()

        # Determine readiness state of upload content
        upload_status = Upload.READY

        if upload_workspace.has_errors():
            upload_status = Upload.ERRORS
        elif upload_workspace.has_warnings():
            upload_status = Upload.READY_WITH_WARNINGS

        # Create combine list of errors and warnings
        # TODO: Should I do this in Upload package?? Likely...
        all_errors_and_warnings = []

        for warn in upload_workspace.get_warnings():
            public_filepath, warning_message = warn
            all_errors_and_warnings.append(['warn', public_filepath, warning_message])

        for error in upload_workspace.get_errors():
            public_filepath, warning_message = error
            # TODO: errors renamed fatal. Need to review 'errors' as to whether they are 'fatal'
            all_errors_and_warnings.append(['fatal', public_filepath, warning_message])

        # Prepare upload_db_data details (DB). I'm assuming that in memory Redis
        # is not sufficient for results that may be needed in the distant future.
        # errors_and_warnings = upload_workspace.get_errors() + upload_workspace.get_warnings()
        errors_and_warnings = all_errors_and_warnings
        upload_db_data.lastupload_logs = json.dumps(errors_and_warnings)
        upload_db_data.lastupload_start_datetime = start_datetime
        upload_db_data.lastupload_completion_datetime = completion_datetime
        upload_db_data.lastupload_file_summary = json.dumps(file_list)
        upload_db_data.lastupload_upload_status = upload_status
        upload_db_data.state = Upload.ACTIVE

        # Store in DB
        uploads.update(upload_db_data)

        if DEBUG_UPLOAD:
            logger.info("%s: Processed upload. "
                        "Saved to DB. Preparing upload summary.",
                        upload_db_data.upload_id)

        # Do we want affirmative log messages after processing each request
        # or maybe just report errors like:
        #    logger.info(f"{upload_db_data.upload_id}: Finished processing ...")

        # Upload action itself has very simple response
        headers = {'Location': url_for('upload_api.upload_files',
                                       upload_id=upload_db_data.upload_id)}

        status_code = status.CREATED

        response_data = _status_data(upload_db_data, upload_workspace)

        if DEBUG_UPLOAD:
            logger.debug('%s: Upload response data: %s',
                         upload_db_data.upload_id, response_data)
        logger.info("%s: Generating upload summary.",
                    upload_db_data.upload_id)
        logger.debug('Response data: %s', response_data)
        headers.update({'ARXIV-OWNER': upload_db_data.owner_user_id})
        return response_data, status_code, headers


    except InvalidUploadContentError as breq:
        logger.info("%s: '%s'.", upload_id, breq)
        raise BadRequest(UPLOAD_MISSING_FILE)
    except EmptyUploadContentError as ereq:
        logger.info("%s: '%s'.", upload_id, ereq)
        raise BadRequest(UPLOAD_FILE_EMPTY)
    except NoSourceFilesToCheckpoint as nsf:
        logger.info("%s: No source files to checkpoint: %s", upload_id, nsf)
        raise BadRequest(UPLOAD_WORKSPACE_IS_EMPTY)
    except uploads.WorkspaceNotFound as nf:
        logger.info("%s: Workspace not found: '%s'", upload_id, nf)
        raise NotFound(UPLOAD_NOT_FOUND)
    except Forbidden as forb:
        logger.info("%s: Upload failed: '%s'.", forb, upload_id)
        raise forb
    except (TypeError, ValueError) as dbe:
        logger.info("%s: Error updating database: '%s'", upload_id, dbe)
        raise InternalServerError(UPLOAD_DB_ERROR)
    except IOError as e:
        logger.error("%s: File upload_db_data request failed "
                     "for file='%s'", upload_id, file.filename)
        raise InternalServerError(f'{UPLOAD_IO_ERROR}: {e}') from e
    except Exception as ue:
        logger.info("%s: Unknown error with existing workspace."
                    " Add except clauses for '%s'. DO IT NOW!", upload_id, ue)
        raise InternalServerError(UPLOAD_UNKNOWN_ERROR)

    return None


def upload_summary(upload_id: int) -> Response:
    """
    Provide summary of important upload workspace details.

    Parameters
    ----------
    upload_id : int
        The unique identifier for upload workspace.

    Returns
    -------
    dict
        Detailed information about the upload_db_data.

        logs - Errors and Warnings
        files - list of file details

    int
        An HTTP status code.
    dict
        Some extra headers to add to the response.

    """
    try:
        # Make sure we have an upload_db_data to work with
        upload_db_data: Upload = uploads.retrieve(upload_id)

        # Create Upload object
        upload_workspace = UploadWorkspace(upload_id)
        file_list = upload_workspace.create_file_list()

        details_list = []
        for fileObj in file_list:
            file_details = {
                'name': fileObj.name,
                'public_filepath': fileObj.public_filepath,
                'size': fileObj.size,
                'type': fileObj.type_string,
                'modified_datetime': fileObj.modified_datetime
            }
            if not fileObj.removed:
                details_list.append(file_details)

        status_code = status.OK
        response_data = _status_data(upload_db_data, upload_workspace)
        response_data.update({'files': details_list, 'errors': []})

        if DEBUG_UPLOAD:
            logger.info("%s: Upload summary request.",
                        upload_db_data.upload_id)

    except IOError:
        # response_data = ERROR_RETRIEVING_UPLOAD
        # status_code = status.INTERNAL_SERVER_ERROR
        raise InternalServerError(ERROR_RETRIEVING_UPLOAD)
    except (TypeError, ValueError):
        logger.info("%s: Error updating database.", upload_id)
        raise InternalServerError(UPLOAD_DB_ERROR)
    except uploads.WorkspaceNotFound as nf:
        logger.info("%s: Workspace not found: '%s'", upload_id, nf)
        raise NotFound(UPLOAD_NOT_FOUND)
    except Exception as ue:
        logger.info("%s: Unknown error with existing workspace."
                    " Add except clauses for '%s'. DO IT NOW!", upload_id, ue)
        raise InternalServerError(UPLOAD_UNKNOWN_ERROR)

    headers = {'ARXIV-OWNER': upload_db_data.owner_user_id}
    return response_data, status_code, headers


# TODO: How do we keep submitter from updating workspace while admin
# TODO: is working on it? These locks currently mean no changes are allowed.
# TODO: Is there another flavor of lock? Administrative lock? Or do admin
# TODO: and submitter coordinate on changes to upload workspace.

def upload_lock(upload_id: int, user: auth_domain.User) -> Response:
    """
    Lock upload workspace.

    Prohibit all client operations on upload workspace.

    Lock may indicate process is using workspace content that otherwise
    might produce unknown results if workspace is updated during this process.
    Compile and publish are examples.

    Admins will be able to unlock upload workspace.

    Parameters
    ----------
    upload_id : int
        The unique identifier for upload workspace.

    Returns
    -------
    tuple
        Standard Response tuple containing response content, HTTP status, and
        HTTP headers.

    """
    user_string = _format_user_information_for_logging(user)
    logger.info("%s: Lock upload workspace [%s].", upload_id, user_string)

    try:
        # Make sure we have an upload_db_data to work with
        upload_db_data: Upload = uploads.retrieve(upload_id)

        # Lock upload workspace
        # update database
        if upload_db_data.lock == Upload.LOCKED:
            logger.info("%s: Lock: Workspace is already locked.", upload_id)
        else:
            upload_db_data.lock = Upload.LOCKED

            # Store in DB
            uploads.update(upload_db_data)

        response_data = {'reason': UPLOAD_LOCKED_WORKSPACE}  # Get rid of pylint error
        status_code = status.OK

    except IOError:
        logger.error("%s: Lock workspace request failed ", upload_id)
        raise InternalServerError(CANT_DELETE_FILE)
    except uploads.WorkspaceNotFound as nf:
        logger.info("%s: Workspace not found: '%s'", upload_id, nf)
        raise NotFound(UPLOAD_NOT_FOUND)
    except Exception as ue:
        logger.info("%s: Unknown error lock workspace. "
                    " Add except clauses for '%s'. DO IT NOW!", upload_id, ue)
        raise InternalServerError(UPLOAD_UNKNOWN_ERROR)

    headers = {'ARXIV-OWNER': upload_db_data.owner_user_id}
    return response_data, status_code, headers


def upload_unlock(upload_id: int, user: auth_domain.User) -> Response:
    """
    Unlock upload workspace.

    Parameters
    ----------
    upload_id : int
        The unique identifier for upload workspace.

    Returns
    -------
    tuple
        Standard Response tuple containing response content, HTTP status, and
        HTTP headers.

    """
    # response_data = ERROR_REQUEST_NOT_IMPLEMENTED
    # status_code = status.INTERNAL_SERVER_ERROR
    user_string = _format_user_information_for_logging(user)
    logger.info("%s: Unlock upload workspace [%s].", upload_id, user_string)

    try:
        # Make sure we have an upload_db_data to work with
        upload_db_data: Upload = uploads.retrieve(upload_id)

        # Lock upload workspace
        # update database
        if upload_db_data.lock == Upload.UNLOCKED:
            logger.info("%s: Unlock: Workspace is already unlocked.", upload_id)
        else:
            upload_db_data.lock = Upload.UNLOCKED

            # Store in DB
            uploads.update(upload_db_data)

        response_data = {'reason': UPLOAD_UNLOCKED_WORKSPACE}  # Get rid of pylint error
        status_code = status.OK

    except IOError:
        logger.error("%s: Unlock workspace request failed ", upload_id)
        raise InternalServerError(CANT_DELETE_FILE)
    except uploads.WorkspaceNotFound as nf:
        logger.info("%s: Workspace not found: '%s'", upload_id, nf)
        raise NotFound(UPLOAD_NOT_FOUND)
    except Exception as ue:
        logger.info("%s: Unknown error in unlock workspace. "
                    " Add except clauses for '%s'. DO IT NOW!", upload_id, ue)
        raise InternalServerError(UPLOAD_UNKNOWN_ERROR)

    headers = {'ARXIV-OWNER': upload_db_data.owner_user_id}
    return response_data, status_code, headers


def upload_release(upload_id: int, user: auth_domain.User) -> Response:
    """
    Release inidcates owner is done with upload workspace.

    System will schedule to remove files.

    Parameters
    ----------
    upload_id : int
        The unique identifier for upload workspace.

    Returns
    -------
    dict
           Detailed information about the upload_db_data.

           logs - Errors and Warnings
           files - list of file details


       int
           An HTTP status code.
       dict
           Some extra headers to add to the response.

    """
    # Again, as with delete workspace, authentication, authorization, and
    # existence of workspace is verified in route level

    user_string = _format_user_information_for_logging(user)

    # Expect workspace to be in ACTIVE state.

    try:
        # Make sure we have an upload_db_data to work with
        upload_db_data: Upload = uploads.retrieve(upload_id)

        # Release upload workspace
        # update database

        if upload_db_data.state == Upload.RELEASED:
            logger.info("%s: Release: Workspace has already been released "
                        "[%s].", upload_id, user_string)
            response_data = {'reason': UPLOAD_RELEASED_WORKSPACE}  # Should this be an error?
            status_code = status.OK
        elif upload_db_data.state == Upload.DELETED:
            logger.info("%s: Release failed: Workspace has been deleted [%s].",
                        upload_id, user_string)
            # response_data = {'reason': UPLOAD_WORKSPACE_ALREADY_DELETED}
            # status_code = status.OK
            raise NotFound(UPLOAD_WORKSPACE_ALREADY_DELETED)
        elif upload_db_data.state == Upload.ACTIVE:
            logger.info("%s: Release upload workspace [%s].", upload_id,
                        user_string)

            upload_db_data.state = Upload.RELEASED

            # Store in DB
            uploads.update(upload_db_data)

            response_data = {'reason': UPLOAD_RELEASED_WORKSPACE}  # Get rid of pylint error
            status_code = status.OK

    except IOError:
        logger.error("%s: Release workspace request failed.", upload_id)
        raise InternalServerError(CANT_RELEASE_WORKSPACE)
    except uploads.WorkspaceNotFound as nf:
        logger.info("%s: Workspace not found: '%s'", upload_id, nf)
        raise NotFound(UPLOAD_NOT_FOUND)
    except Exception as ue:
        logger.info("%s: Unknown error in release workspace. "
                    " Add except clauses for '%s'. DO IT NOW!", upload_id, ue)
        raise InternalServerError(UPLOAD_UNKNOWN_ERROR)

    headers = {'ARXIV-OWNER': upload_db_data.owner_user_id}
    return response_data, status_code, headers


def upload_unrelease(upload_id: int, user: auth_domain.User) -> Response:
    """
    Unrelease returns released workspace to active state.

    Reverses previous request to release workspace.

    Note that unrelease request does NOT restore workspace that has
    already been removed from filesystem.

    Parameters
    ----------
    upload_id : int
        The unique identifier for upload workspace.

    Returns
    -------
    dict
           Detailed information about the upload_db_data.

           logs - Errors and Warnings
           files - list of file details


       int
           An HTTP status code.
       dict
           Some extra headers to add to the response.

    """
    # Again, as with delete workspace, authentication, authorization, and
    # existence of workspace is verified in route level

    user_string = _format_user_information_for_logging(user)

    # Expect workspace to be in RELEASED state.

    logger.info("%s: Unrelease upload workspace [%s].", upload_id, user_string)

    try:
        # Make sure we have an upload_db_data to work with
        upload_db_data: Upload = uploads.retrieve(upload_id)

        # Unrelease upload workspace
        # update database
        if upload_db_data.state == Upload.DELETED:
            # logger.info(f"{upload_id}: Unrelease Failed: Workspace has been deleted.")
            # response_data = {'reason': UPLOAD_WORKSPACE_ALREADY_DELETED}
            # tatus_code = status.OK
            raise NotFound(UPLOAD_WORKSPACE_ALREADY_DELETED)

        if upload_db_data.state == Upload.ACTIVE:
            logger.info("%s: Unrelease: Workspace is already active [%s].",
                        upload_id, user_string)
            response_data = {'reason': UPLOAD_UNRELEASED_WORKSPACE}  # Should this be an error?
            status_code = status.OK
        elif upload_db_data.state == Upload.RELEASED:
            logger.info("%s: Unrelease upload workspace [%s].", upload_id,
                        user_string)

            upload_db_data.state = Upload.ACTIVE

            # Store in DB
            uploads.update(upload_db_data)

            response_data = {'reason': UPLOAD_UNRELEASED_WORKSPACE}
            status_code = status.OK

    except IOError:
        logger.error("%s: Unrelease workspace request failed.", upload_id)
        raise InternalServerError(CANT_DELETE_FILE)
    except uploads.WorkspaceNotFound as nf:
        logger.info("%s: Workspace not found: '%s'", upload_id, nf)
        raise NotFound(UPLOAD_NOT_FOUND)
    except Exception as ue:
        logger.info("%s: Unknown error in unrelease workspace. "
                    " Add except clauses for '%s'. DO IT NOW!", upload_id, ue)
        raise InternalServerError(UPLOAD_UNKNOWN_ERROR)

    headers = {'ARXIV-OWNER': upload_db_data.owner_user_id}
    return response_data, status_code, headers


# Content download controllers

def check_upload_content_exists(upload_id: int) -> Response:
    """
    Verify that the package content exists/is available.

    Parameters
    ----------
    upload_id : int
        The unique identifier for upload workspace.

    Returns
    -------
    tuple
        Standard Response tuple containing response content, HTTP status, and
        HTTP headers.

    """
    try:
        uploads.retrieve(upload_id)
    except IOError:
        logger.error("%s: ContentExistsCheck: There was a problem connecting "
                     "to database.", upload_id)
        raise InternalServerError(UPLOAD_DB_CONNECT_ERROR)
    except uploads.WorkspaceNotFound as nf:
        logger.info("%s: Workspace not found: '%s'", upload_id, nf)
        raise NotFound(UPLOAD_NOT_FOUND)

    upload_workspace = UploadWorkspace(upload_id)

    # This will potentially build content package if it does not exist
    checksum = upload_workspace.get_content_checksum()
    modified = ''
    size = 0

    # Double check package exists
    if upload_workspace.content_package_exists:
        modified = str(upload_workspace.content_package_modified)
        size = upload_workspace.content_package_size
        return {}, status.OK, {'ETag': checksum,
                               'Content-Length': size,
                               'Last-Modified': modified}
    headers = {'ARXIV-OWNER': upload_db_data.owner_user_id, 'ETag': checksum}
    return {}, status.OK, headers


def get_upload_content(upload_id: int, user: auth_domain.User) -> Content_Response:
    """
    Package up files for downloading as a compressed gzipped tar file.

    Parameters
    ----------
    upload_id : int
        The unique identifier for upload workspace.

    Returns
    -------
    tuple
        Standard Response tuple containing compressed content, HTTP status, and
        HTTP headers.

    """
    user_string = _format_user_information_for_logging(user)
    logger.info("%s: Download workspace source content [%s].", upload_id,
                user_string)

    try:
        uploads.retrieve(upload_id)
    except IOError:
        logger.error("%s: Download workspace source content: There was a "
                     "problem connecting to database.", upload_id)
        raise InternalServerError(UPLOAD_DB_CONNECT_ERROR)
    except uploads.WorkspaceNotFound as nf:
        logger.info("%s: Workspace not found: '%s'", upload_id, nf)
        raise NotFound(UPLOAD_NOT_FOUND)

    upload_workspace = UploadWorkspace(upload_id)
    checksum = upload_workspace.get_content_checksum()
    try:
        filepointer = upload_workspace.get_content()
    except FileNotFoundError as e:
        raise NotFound("No content in workspace") from e
    headers = {
        "Content-disposition": f"filename={filepointer.name}",
        'ETag': checksum,
        'ARXIV-OWNER': upload_db_data.owner_user_id
    }
    return filepointer, status.OK, headers


def check_upload_file_content_exists(upload_id: int, public_file_path: str) -> Response:
    """
    Verify that the specified content file exists/is available.

    Parameters
    ----------
    upload_id : int
        The unique identifier for upload workspace.
    public_file_path: str
        relative path of file to be checked.

    Returns
    -------
    tuple
        Standard Response tuple containing content, HTTP status, and
        HTTP headers.

    """
    try:
        upload_db_data: Upload = uploads.retrieve(upload_id)
    except IOError:
        logger.error("%s: ContentFileExistsCheck: There was a problem "
                     "connecting to database.", upload_id)
        raise InternalServerError(UPLOAD_DB_CONNECT_ERROR)
    except uploads.WorkspaceNotFound as nf:
        logger.info("%s: Workspace not found: '%s'", upload_id, nf)
        raise NotFound(UPLOAD_NOT_FOUND)

    try:

        upload_workspace = UploadWorkspace(upload_id)

        # file exists
        if upload_workspace.content_file_exists(public_file_path):
            size = upload_workspace.get_content_file_size(public_file_path)
            modified = upload_workspace.get_content_file_last_modified(public_file_path)
            checksum = upload_workspace.get_content_file_checksum(public_file_path)
            return {}, status.OK, {'ETag': checksum,
                                   'Content-Length': size,
                                   'Last-Modified': modified
                                   }

    except FileNotFoundError as nf:
        logger.info("%s: File not found: %s", upload_id, nf)
        raise NotFound(UPLOAD_FILE_NOT_FOUND)
    except UploadFileSecurityError as secerr:
        logger.info("%s: %s", upload_id, secerr)
        # TODO: Should this be BadRequest or NotFound. I'm leaning towards
        # NotFound in order to provide as little feedback as posible to client.
        raise NotFound(UPLOAD_FILE_NOT_FOUND)
    except Forbidden as forb:
        logger.info("%s: Operation forbidden: %s.", upload_id, forb)
        raise forb
    except IOError as ioe:
        logger.error("%s: Content file exists request failed: %e ",
                     upload_db_data.upload_id, ioe)
        raise InternalServerError(UPLOAD_UNKNOWN_ERROR)
    except Exception as ue:
        logger.info("%s: Unknown error in content file exists operation. "
                    " Add except clauses for '%s'. DO IT NOW!", upload_id, ue)
        raise InternalServerError(UPLOAD_UNKNOWN_ERROR)

<<<<<<< HEAD
    return {}, status.NOT_FOUND, {}
=======
    headers = {'ARXIV-OWNER': upload_db_data.owner_user_id, 'ETag': checksum}
    return {}, status.OK, headers

>>>>>>> a0459664

def get_upload_file_content(upload_id: int, public_file_path: str,
                            user: auth_domain.User) -> Content_Response:
    """
    Get the source log associated with upload workspace.

    Parameters
    ----------
    upload_id : int
        The unique identifier for upload workspace.
    public_file_path: str
        relative path of file to be deleted.

    Returns
    -------
    dict
        Complete summary of upload processing.
    int
        An HTTP status code.
    dict
        Some extra headers to add to the response.

    """
    try:
        upload_db_data: Upload = uploads.retrieve(upload_id)
    except IOError:
        logger.error("%s: Download file: There was a problem connecting to database.",
                     upload_db_data.upload_id)
        raise InternalServerError(UPLOAD_DB_CONNECT_ERROR)
    except uploads.WorkspaceNotFound as nf:
        logger.info("%s: Workspace not found: '%s'", upload_id, nf)
        raise NotFound(UPLOAD_NOT_FOUND)

    try:

        user_string = _format_user_information_for_logging(user)
        logger.info("%s: Download file '%s' [%s].", upload_id,
                    public_file_path, user_string)

        upload_workspace = UploadWorkspace(upload_id)

        # Returns path if file exists
        if upload_workspace.content_file_exists(public_file_path):
            size = upload_workspace.get_content_file_size(public_file_path)
            modified = upload_workspace.get_content_file_last_modified(public_file_path)
            checksum = upload_workspace.get_content_file_checksum(public_file_path)
            filepointer = upload_workspace.get_content_file_pointer(public_file_path)
            headers = {
                "Content-disposition": f"filename={filepointer.name}",
                'ETag': checksum,
                'Content-Length': size,
                'Last-Modified': modified
            }
        else:
            raise NotFound(f"File '{public_file_path}' not found.")

    except FileNotFoundError as nf:
        logger.info("%s: File not found: %s", upload_id, nf)
        raise NotFound(UPLOAD_FILE_NOT_FOUND)
    except UploadFileSecurityError as secerr:
        logger.info("%s: %s", upload_id, secerr)
        # TODO: Should this be BadRequest or NotFound. I'm leaning towards
        # NotFound in order to provide as little feedback as posible to client.
        raise NotFound(UPLOAD_FILE_NOT_FOUND)
    except Forbidden as forb:
        logger.info("%s: Get uploaded file forbidden: %s.", upload_id, forb)
        raise forb
    except IOError as ioe:
        logger.error("%s: Get uploaded file request failed: %s ",
                     upload_db_data.upload_id, ioe)
        raise InternalServerError(UPLOAD_UNKNOWN_ERROR)
    except Exception as ue:
        logger.info("%s: Unknown error in get uploaded file. "
                    " Add except clauses for '%s'. DO IT NOW!", upload_id, ue)
        raise InternalServerError(UPLOAD_UNKNOWN_ERROR)

    headers.update({'ARXIV-OWNER': upload_db_data.owner_user_id})
    return filepointer, status.OK, headers


# Log controllers

def check_upload_source_log_exists(upload_id: int) -> Response:
    """
    Determine if source log associated with upload workspace exists.

    Parameters
    ----------
    upload_id : int
        The unique identifier for upload workspace.

    Returns
    -------
    Note: This routine currently retrieves the source log for active upload
    workspaces. Technically, the upload source log is available for a 'deleted'
    workspace, since we stash this away before we actually delete the workspace.
    The justification to save is because the upload source log contains useful
    information that the admins sometime desire after a submission has been
    published and the associated workspace deleted.
    """
    try:
        upload_db_data: Upload = uploads.retrieve(upload_id)
    except IOError as ioe:
        logger.error("%s: SourceLogExistCheck: There was a problem connecting"
                     " to database: %s", upload_db_data.upload_id, ioe)
        raise InternalServerError(UPLOAD_DB_CONNECT_ERROR)
    except uploads.WorkspaceNotFound as nf:
        logger.info("%s: Workspace not found: '%s'", upload_id, nf)
        raise NotFound(UPLOAD_NOT_FOUND)

    upload_workspace = UploadWorkspace(upload_id)

    checksum = upload_workspace.source_log_checksum
    size = upload_workspace.source_log_size
    modified = upload_workspace.source_log_last_modified

    headers = {
        'ETag': checksum,
        'Content-Length': size,
        'Last-Modified': modified,
        'ARXIV-OWNER': upload_db_data.owner_user_id
    }
    return {}, status.OK, headers


def get_upload_source_log(upload_id: int, user: auth_domain.User) -> Content_Response:
    """
    Get upload workspace log.

    This log contains details of all actions/requests/warnings/errors/etc related
    to specified upload workspace.

    Parameters
    ----------
    upload_id : int
        The unique identifier for upload workspace.

    Returns
    -------
    tuple
        Standard Response tuple containing content, HTTP status, and
        HTTP headers.

    """
    try:

        user_string = _format_user_information_for_logging(user)
        logger.info("%s: Download source log [%s].", upload_id, user_string)

        upload_db_data: Upload = uploads.retrieve(upload_id)
    except IOError:
        logger.error("%s: GetSourceLog: There was a problem connecting to database.",
                     upload_db_data.upload_id)
        raise InternalServerError(UPLOAD_DB_CONNECT_ERROR)
    except uploads.WorkspaceNotFound as nf:
        logger.info("%s: Workspace not found: '%s'", upload_id, nf)
        raise NotFound(UPLOAD_NOT_FOUND)

    upload_workspace = UploadWorkspace(upload_id)

    checksum = upload_workspace.source_log_checksum
    size = upload_workspace.source_log_size
    modified = upload_workspace.source_log_last_modified

    filepointer = upload_workspace.get_source_log_file_pointer()
    if filepointer:
        name = filepointer.name
    else:
        name = ""

    headers = {
        "Content-disposition": f"filename={name}",
        'ETag': checksum,
        'Content-Length': size,
        'Last-Modified': modified,
        'ARXIV-OWNER': upload_db_data.owner_user_id
    }
    return filepointer, status.OK, headers


# Service log routine + support routine

def __checksum(filepath: str) -> str:
    """Return b64-encoded MD5 hash of file."""
    if os.path.exists(filepath):
        hash_md5 = md5()
        with open(filepath, "rb") as f:
            for chunk in iter(lambda: f.read(4096), b""):
                hash_md5.update(chunk)
        return urlsafe_b64encode(hash_md5.digest()).decode('utf-8')
    return ""


def __last_modified(filepath: str) -> datetime:
    """Return last modified time of file.

    Perameters
    ----------
    filepath : str
        Absolute file path.

    Returns
    -------
    Last modified date string for specified file.
    """
    return datetime.utcfromtimestamp(os.path.getmtime(filepath))


def __content_pointer(log_path: str) -> BinaryIO:
    """Get a file-pointer for service log.

    Parameters
    ----------
    service_log_path : str
        Absolute path of file manager service log.

    Returns
    -------
    io.BytesIO
        Open file pointer for service log content.

    """
    return open(log_path, 'rb')


def check_upload_service_log_exists() -> Response:
    """
    Check whether service log exists.

    Note
    ----
    Service log should exist. Response includes size of log and last
    modified date which may be useful for inquiries where client does
    not desire to download entire log file.

    Returns
    -------
    tuple
        Standard Response tuple containing content, HTTP status, and
        HTTP headers.

    """
    # Need path to upload.log which is currently stored at top level
    # of filemanager service.

    # service_log_path is global set during startup log init
    checksum = __checksum(service_log_path)
    size = os.path.getsize(service_log_path)
    modified = __last_modified(service_log_path)
    return {}, status.OK, {'ETag': checksum,
                           'Content-Length': size,
                           'Last-Modified': modified
                           }


def get_upload_service_log(user: auth_domain.User) -> Content_Response:
    """
    Return the service-level file manager service log.

    The file manager service-wide log records high-level events and
    significant workspace events. Detailed file upload/file checks details
    will be recorded in workspace log.

    Returns
    -------
    tuple
        Standard Response tuple containing content, HTTP status, and
        HTTP headers.

    """
    user_string = _format_user_information_for_logging(user)
    logger.info("sys: Download file manager service log [%s].",
                user_string)

    # service_log_path is global set during startup log init
    checksum = __checksum(service_log_path)
    size = os.path.getsize(service_log_path)
    modified = __last_modified(service_log_path)
    filepointer = __content_pointer(service_log_path)
    headers = {
        "Content-disposition": f"filename={filepointer.name}",
        'ETag': checksum,
        'Content-Length': size,
        'Last-Modified': modified
    }
    return filepointer, status.OK, headers


# Checkpoint support routines

def create_checkpoint(upload_id: int, user: auth_domain.User) -> Response:
    """
    Create checkpoint.

    Admins will be able to manage checkpoints.

    Parameters
    ----------
    upload_id : int
        The unique identifier for upload workspace.
    use : str
        User making create checkpoint request.

    Returns
    -------
    tuple
        Standard Response tuple containing response content, HTTP status, and
        HTTP headers.

    """
    user_string = _format_user_information_for_logging(user)
    logger.info("%s: Create checkpoint [%s].", upload_id, user_string)

    try:
        # Make sure we have an upload_db_data to work with
        uploads.retrieve(upload_id)

        upload_workspace = UploadWorkspace(upload_id)
        checksum = upload_workspace.create_checkpoint(user)

        ###
        # Lock upload workspace
        # update database
        # if upload_db_data.lock == Upload.LOCKED:
        #    logger.info("%s: Lock: Workspace is already locked.", upload_id)
        # else:
        #    upload_db_data.lock = Upload.LOCKED
        #
        # Store in DB
        #   uploads.update(upload_db_data)
        ###

        response_data = {'reason': UPLOAD_CREATED_CHECKPOINT}  # Get rid of pylint error
        status_code = status.OK

    except IOError:
        logger.error("%s: Create checkpoint request failed ", upload_id)
        raise InternalServerError(CANT_DELETE_FILE)
    except NoSourceFilesToCheckpoint as nsf:
        logger.info("%s: No source files to checkpoint: %s", upload_id, nsf)
        raise BadRequest(UPLOAD_WORKSPACE_IS_EMPTY)
    except uploads.WorkspaceNotFound as nf:
        logger.info("%s: Workspace not found: '%s'", upload_id, nf)
        raise NotFound(UPLOAD_NOT_FOUND)
    except Exception as ue:
        logger.info("%s: Unknown error create checkpoint. "
                    " Add except clauses for '%s'. DO IT NOW!", upload_id, ue)
        raise InternalServerError(UPLOAD_UNKNOWN_ERROR)

    return response_data, status_code, {'ETag': checksum}


def list_checkpoints(upload_id: int, user: auth_domain.User) -> Response:
    """
    List checkpoints.

    Admins will be able to manage checkpoints.

    Parameters
    ----------
    upload_id : int
        The unique identifier for upload workspace.
    user : str
        User making create checkpoint request.

    Returns
    -------
    tuple
        Standard Response tuple containing response content, HTTP status, and
        HTTP headers.

        Response content includes details for each checkpoint.

    """
    user_string = _format_user_information_for_logging(user)
    logger.info("%s: List checkpoints [%s].", upload_id, user_string)

    try:
        # Make sure we have an upload_db_data to work with
        uploads.retrieve(upload_id)

        upload_workspace = UploadWorkspace(upload_id)
        checkpoint_list = upload_workspace.list_checkpoints(user)

        response_data = {'upload_id': upload_id,
                         'checkpoints': json.loads(json.dumps(checkpoint_list))
                         }  # Get rid of pylint error
        status_code = status.OK

    except IOError:
        logger.error("%s: List checkpoints request failed ", upload_id)
        raise InternalServerError(CANT_DELETE_FILE)
    except uploads.WorkspaceNotFound as nf:
        logger.info("%s: Workspace not found: '%s'", upload_id, nf)
        raise NotFound(UPLOAD_NOT_FOUND)
    except Exception as ue:
        logger.info("%s: Unknown error while listing checkpoints. "
                    " Add except clauses for '%s'. DO IT NOW!", upload_id, ue)
        raise InternalServerError(UPLOAD_UNKNOWN_ERROR)

    return response_data, status_code, {}


def restore_checkpoint(upload_id: int, checkpoint_checksum: str,
                       user: auth_domain.User) -> Response:
    """
    Restore checkpoint specified by checkpoint_checksum.

    Admins will be able to manage checkpoints.

    Parameters
    ----------
    upload_id : int
        The unique identifier for upload workspace.
    checkpoint_checksum: str
        Unique identifier/key for checkpoint.
    user : str
        User making create checkpoint request.

    Returns
    -------
    tuple
        Standard Response tuple containing response content, HTTP status, and
        HTTP headers.

    """
    user_string = _format_user_information_for_logging(user)
    logger.info("%s: Restore checkpoint '%s' [%s].", upload_id,
                checkpoint_checksum, user_string)

    try:
        # Make sure we have an upload_db_data to work with
        uploads.retrieve(upload_id)

        upload_workspace = UploadWorkspace(upload_id)
        upload_workspace.restore_checkpoint(checkpoint_checksum, user)

        response_data = {'reason': f"Restored checkpoint "
                                   f"'{checkpoint_checksum}'"}
        status_code = status.OK

    except uploads.WorkspaceNotFound as nf:
        logger.info("%s: Workspace not found: '%s'", upload_id, nf)
        raise NotFound(UPLOAD_NOT_FOUND)
    except FileNotFoundError as nf:
        logger.info("%s: Requested checkpoint '%s' not found: '%s'", upload_id,
                    checkpoint_checksum, nf)
        raise NotFound(UPLOAD_CHECKPOINT_NOT_FOUND)
    except IOError:
        logger.error("%s: Restore checkpoint request failed ", upload_id)
        raise InternalServerError(CANT_DELETE_FILE)
    except Exception as ue:
        logger.info("%s: Unknown error while restoring checkpoint. "
                    " Add except clauses for '%s'. DO IT NOW!", upload_id, ue)
        raise InternalServerError(UPLOAD_UNKNOWN_ERROR)

    return response_data, status_code, {}


def delete_checkpoint(upload_id: int, checkpoint_checksum: str,
                      user: auth_domain.User) -> Response:
    """
    Delete checkpoint specified by checkpoint_checksum.

    Admins will be able to manage checkpoints.

    Parameters
    ----------
    upload_id : int
        The unique identifier for upload workspace.
    checkpoint_checksum: str
        Unique identifier/key for checkpoint to delete.
    user : str
        User making create checkpoint request.

    Returns
    -------
    tuple
        Standard Response tuple containing response content, HTTP status, and
        HTTP headers.

    """
    user_string = _format_user_information_for_logging(user)
    logger.info("%s: Delete checkpoint '%s' [%s].", upload_id,
                checkpoint_checksum, user_string)

    try:
        # Make sure we have an upload_db_data to work with
        uploads.retrieve(upload_id)

        upload_workspace = UploadWorkspace(upload_id)
        upload_workspace.delete_checkpoint(checkpoint_checksum, user)

        response_data = {'reason': f"Deleted checkpoint "
                                   f"'{checkpoint_checksum}'"}
        status_code = status.OK

    except uploads.WorkspaceNotFound as nf:
        logger.info("%s: Workspace not found: '%s'", upload_id, nf)
        raise NotFound(UPLOAD_NOT_FOUND)
    except FileNotFoundError as nf:
        logger.info("%s: Requested checkpoint '%s' not found: '%s'", upload_id,
                    checkpoint_checksum, nf)
        raise NotFound(UPLOAD_CHECKPOINT_NOT_FOUND)
    except IOError:
        logger.error("%s: Deleted checkpoint request failed ", upload_id)
        raise InternalServerError(CANT_DELETE_FILE)
    except Exception as ue:
        logger.info("%s: Unknown error while deleting checkpoint. "
                    " Add except clauses for '%s'. DO IT NOW!", upload_id, ue)
        raise InternalServerError(UPLOAD_UNKNOWN_ERROR)

    return response_data, status_code, {}


def delete_all_checkpoints(upload_id: int, user: auth_domain.User) -> Response:
    """
    Delete all checkpoint files.

    Admins will be able to manage checkpoints.

    Parameters
    ----------
    upload_id : int
        The unique identifier for upload workspace.
    user : str
        User making create checkpoint request.

    Returns
    -------
    tuple
        Standard Response tuple containing response content, HTTP status, and
        HTTP headers.

    """
    user_string = _format_user_information_for_logging(user)
    logger.info("%s: Delete all checkpoints [%s].", upload_id, user_string)

    try:
        # Make sure we have an upload_db_data to work with
        uploads.retrieve(upload_id)

        upload_workspace = UploadWorkspace(upload_id)
        upload_workspace.delete_all_checkpoints(user)

        response_data = {'reason': f"Deleted all checkpoints."}  # Get rid of pylint error
        status_code = status.OK

    except uploads.WorkspaceNotFound as nf:
        logger.info("%s: Workspace not found: '%s'", upload_id, nf)
        raise NotFound(UPLOAD_NOT_FOUND)
    except IOError as ioe:
        logger.error("%s: Delete all checkpoints request failed: %s ",
                     upload_id, ioe)
        raise InternalServerError(UPLOAD_UNKNOWN_ERROR)
    except Exception as ue:
        logger.info("%s: Unknown error while deleting all checkpoints. "
                    " Add except clauses for '%s'. DO IT NOW!", upload_id, ue)
        raise InternalServerError(UPLOAD_UNKNOWN_ERROR)

    return response_data, status_code, {}


def check_checkpoint_file_exists(upload_id: int, checkpoint_checksum: str) -> Response:
    """
    Verify that the specified checkpoint content file exists/is available.

    Parameters
    ----------
    upload_id : int
        The unique identifier for upload workspace.
    checkpoint_checksum: str
        checksum of checkpoint ile to be checked.

    Returns
    -------
    tuple
        Standard Response tuple containing content, HTTP status, and
        HTTP headers.

    """
    try:
        upload_db_data: Upload = uploads.retrieve(upload_id)
    except IOError:
        logger.error("%s: CheckpointFileExistsCheck: There was a problem "
                     "connecting to database.", upload_id)
        raise InternalServerError(UPLOAD_DB_CONNECT_ERROR)
    except uploads.WorkspaceNotFound as nf:
        logger.info("%s: Workspace not found: '%s'", upload_id, nf)
        raise NotFound(UPLOAD_NOT_FOUND)

    ##logger.info("%s: Checkpoint content file exists request.", upload_id)

    try:

        upload_workspace = UploadWorkspace(upload_id)

        # file exists
        if upload_workspace.checkpoint_file_exists(checkpoint_checksum):
            size = upload_workspace.get_checkpoint_file_size(checkpoint_checksum)
            modified = upload_workspace.get_checkpoint_file_last_modified(checkpoint_checksum)
            # checksum = upload_workspace.content_file_checksum(public_file_path)
            return {}, status.OK, {'ETag': checkpoint_checksum,
                                   'Content-Length': size,
                                   'Last-Modified': modified
                                   }

        raise NotFound(f"Checksum '{checkpoint_checksum}' not found.")

    except IOError:
        logger.error("%s: Checkpoint file exists request failed ", upload_db_data.upload_id)
        raise InternalServerError(CANT_DELETE_FILE)
    except NotFound as nf:
        logger.info("%s: Checkpoint file not found: %s", upload_id, nf)
        raise nf
    except UploadFileSecurityError as secerr:
        logger.info("%s: %s", upload_id, secerr)
        # TODO: Should this be BadRequest or NotFound. I'm leaning towards
        # NotFound in order to provide as little feedback as posible to client.
        raise NotFound("Checkpoint file not found.")
    except Forbidden as forb:
        logger.info("%s: Operation forbidden: %s.", upload_id, forb)
        raise forb
    except Exception as ue:
        logger.info("%s: Unknown error in checkpoint file exists operation. "
                    " Add except clauses for '%s'. DO IT NOW!", upload_id, ue)
        raise InternalServerError(UPLOAD_UNKNOWN_ERROR)

    return {}, status.OK, {'ETag': checkpoint_checksum}


def get_checkpoint_file(upload_id: int, checkpoint_checksum: str,
                        user: auth_domain.User) -> Content_Response:
    """
    Get the checkpoint file specified by provided checksum.

    Parameters
    ----------
    upload_id : int
        The unique identifier for upload workspace.
    checkpoint_checksum: str
        checksum that uniquely identifies checkpoint.

    Returns
    -------
    dict
        Complete summary of upload processing.
    int
        An HTTP status code.
    dict
        Some extra headers to add to the response.

    """
    try:

        user_string = _format_user_information_for_logging(user)
        logger.info("%s: Download checkpoint: '%s' [%s].", upload_id,
                    checkpoint_checksum, user_string)

        upload_db_data: Upload = uploads.retrieve(upload_id)
    except IOError:
        logger.error("%s: CheckpointFileDownload: There was a problem connecting to database.",
                     upload_db_data.upload_id)
        raise InternalServerError(UPLOAD_DB_CONNECT_ERROR)
    except uploads.WorkspaceNotFound as nf:
        logger.info("%s: Workspace not found: '%s'", upload_id, nf)
        raise NotFound(UPLOAD_NOT_FOUND)

    try:

        upload_workspace = UploadWorkspace(upload_id)

        # Returns path if file exists
        if upload_workspace.checkpoint_file_exists(checkpoint_checksum):
            size = upload_workspace.get_checkpoint_file_size(checkpoint_checksum)
            modified = upload_workspace.get_checkpoint_file_last_modified(checkpoint_checksum)
            # checksum = upload_workspace.content_file_checksum(public_file_path)
            filepointer = upload_workspace.get_checkpoint_file_pointer(checkpoint_checksum)
            headers = {
                "Content-disposition": f"filename={filepointer.name}",
                'ETag': checkpoint_checksum,
                'Content-Length': size,
                'Last-Modified': modified
            }
        else:
            raise NotFound(f"File '{checkpoint_checksum}' not found.")

    except IOError:
        logger.error("%s: Checkpoint file request failed ", upload_db_data.upload_id)
        raise InternalServerError(UPLOAD_DB_CONNECT_ERROR)
    except NotFound as nf:
        logger.info("%s: CheckpointFileDownload: %s", upload_id, nf)
        raise nf
    except UploadFileSecurityError as secerr:
        logger.info("%s: %s", upload_id, secerr)
        # TODO: Should this be BadRequest or NotFound. I'm leaning towards
        # NotFound in order to provide as little feedback as posible to client.
        raise NotFound(UPLOAD_FILE_NOT_FOUND)
    except Forbidden as forb:
        logger.info("%s: Checkpoint file forbidden: %s.", upload_id, forb)
        raise forb
    except Exception as ue:
        logger.info("%s: Unknown error in get checkpoint file. "
                    " Add except clauses for '%s'. DO IT NOW!", upload_id, ue)
        raise InternalServerError(UPLOAD_UNKNOWN_ERROR)

    return filepointer, status.OK, headers


def _status_data(upload_db_data: Upload,
                 upload_workspace: UploadWorkspace) -> dict:
    return {
        'upload_id': upload_db_data.upload_id,
        'upload_total_size': upload_workspace.total_upload_size,
        'upload_compressed_size': upload_workspace.content_package_size,
        'created_datetime': upload_db_data.created_datetime,
        'modified_datetime': upload_db_data.modified_datetime,
        'start_datetime': upload_db_data.lastupload_start_datetime,
        'completion_datetime': upload_db_data.lastupload_completion_datetime,
        'files': json.loads(upload_db_data.lastupload_file_summary),
        'errors': json.loads(upload_db_data.lastupload_logs),
        'upload_status': upload_db_data.lastupload_upload_status,
        'workspace_state': upload_db_data.state,
        'lock_state': upload_db_data.lock,
        'source_format': upload_workspace.source_format,
        'checksum': upload_workspace.get_content_checksum()
    }<|MERGE_RESOLUTION|>--- conflicted
+++ resolved
@@ -995,7 +995,7 @@
 
     """
     try:
-        uploads.retrieve(upload_id)
+        upload_db_data: Upload = uploads.retrieve(upload_id)
     except IOError:
         logger.error("%s: ContentExistsCheck: There was a problem connecting "
                      "to database.", upload_id)
@@ -1043,7 +1043,7 @@
                 user_string)
 
     try:
-        uploads.retrieve(upload_id)
+        upload_db_data: Upload = uploads.retrieve(upload_id)
     except IOError:
         logger.error("%s: Download workspace source content: There was a "
                      "problem connecting to database.", upload_id)
@@ -1128,13 +1128,9 @@
                     " Add except clauses for '%s'. DO IT NOW!", upload_id, ue)
         raise InternalServerError(UPLOAD_UNKNOWN_ERROR)
 
-<<<<<<< HEAD
-    return {}, status.NOT_FOUND, {}
-=======
-    headers = {'ARXIV-OWNER': upload_db_data.owner_user_id, 'ETag': checksum}
+    # Erick - Checksum doesn't exist when file doesn't exist
+    #headers = {'ARXIV-OWNER': upload_db_data.owner_user_id, 'ETag': checksum}
     return {}, status.OK, headers
-
->>>>>>> a0459664
 
 def get_upload_file_content(upload_id: int, public_file_path: str,
                             user: auth_domain.User) -> Content_Response:
