"""Provides routes for the external API."""

import json

from flask.json import jsonify
from flask import Blueprint, render_template, redirect, request, url_for, \
    Response, make_response, send_file
from werkzeug.exceptions import NotFound, Forbidden, Unauthorized, \
    InternalServerError, HTTPException, BadRequest
from arxiv.base import routes as base_routes
from arxiv.base import logging
from arxiv import status
from arxiv.users import domain as auth_domain
from arxiv.users.auth import scopes

from arxiv.users.auth.decorators import scoped

from filemanager.services import uploads
from filemanager.controllers import upload

logger = logging.getLogger(__name__)
blueprint = Blueprint('upload_api', __name__, url_prefix='/filemanager/api')


def is_owner(session: auth_domain.Session, upload_id: str, **kwargs) -> bool:
    """User must be the upload owner, or an admin."""
    upload_obj = uploads.retrieve(upload_id)
    if upload_obj is None:
        return True

    return session.user.user_id == uploads.retrieve(upload_id).owner_user_id


@blueprint.route('/status', methods=['GET'])
def service_status() -> tuple:
    """Health check endpoint."""
    return jsonify({'status': 'OK', 'total_uploads': 1}), status.HTTP_200_OK


@blueprint.route('/', methods=['POST'])
@scoped(scopes.WRITE_UPLOAD)
def new_upload() -> tuple:
    """
    Create workspace and upload files.

    Initial upload where workspace (upload_id) does not yet exist.

    This requests creates a new workspace. Upload package is processed normally.

    Client response include upload_id which is necessary for subsequent requests.
    """
    # Optional category/archive - this is required to accurately calculate
    # whether submission is oversize.
    archive_arg = request.form.get('archive', None)

    # is this optional??
    archive_arg = request.args.get('archive')

    # Required file payload
    file = request.files.get('file', None)

    # Collect arguments and call main upload controller
    data, status_code, headers = upload.upload(None, file, archive_arg,
                                               request.session.user)

    return jsonify(data), status_code, headers


@blueprint.route('<int:upload_id>', methods=['POST'])
@scoped(scopes.WRITE_UPLOAD, authorizer=is_owner)
def upload_files(upload_id: int) -> tuple:
    """
    Upload files to existing workspace.

    Upload individual files or compressed archive
    and add to existing upload workspace. Multiple uploads accepted.

    Parameters
    ----------
    upload_id : int
        Workspace identifier

    """
    archive_arg = request.form.get('archive')
    ancillary = request.form.get('ancillary', None) == 'True'
    file = request.files.get('file', None)
    # Attempt to process upload
    data, status_code, headers = upload.upload(upload_id, file, archive_arg,
                                               request.session.user,
                                               ancillary=ancillary)
    return jsonify(data), status_code, headers


# Separated this out so that we can support auth granularity. -E
@blueprint.route('<int:upload_id>', methods=['GET'])
@scoped(scopes.READ_UPLOAD, authorizer=is_owner)
def get_upload_files(upload_id: int) -> tuple:
    """Upload summary.

    Parameters
    ----------
    upload_id : int
        Workspace identifier

    """
    data, status_code, headers = upload.upload_summary(upload_id)
    return jsonify(data), status_code, headers


@blueprint.route('<int:upload_id>/<path:public_file_path>', methods=['DELETE'])
@scoped(scopes.DELETE_UPLOAD_FILE, authorizer=is_owner)
def delete_file(upload_id: int, public_file_path: str) -> tuple:
    """
    Delete individual file.

    Parameters
    ----------
    upload_id : int
        Workspace identifier
    public_file_path : str
        Relative file path that uniquely identifies file to be removed.

    """
    data, status_code, headers = upload.client_delete_file(upload_id,
                                                           public_file_path)
    return jsonify(data), status_code, headers

# File and workspace deletion

@blueprint.route('<int:upload_id>/delete_all', methods=['POST'])
@scoped(scopes.WRITE_UPLOAD, authorizer=is_owner)
def delete_all_files(upload_id: int) -> tuple:
    """
    Delete all files in specified workspace.

    Parameters
    ----------
    upload_id : int
        Workspace identifier

    """
    data, status_code, headers = upload.client_delete_all_files(upload_id)
    return jsonify(data), status_code, headers


@blueprint.route('<int:upload_id>', methods=['DELETE'])
@scoped(scopes.DELETE_UPLOAD_WORKSPACE)
def workspace_delete(upload_id: int) -> tuple:
    """
    Delete the specified workspace.

    Parameters
    ----------
    upload_id : int
        Workspace identifier

    """
    data, status_code, headers = upload.delete_workspace(upload_id)
    return jsonify(data), status_code, headers


# Lock and unlock upload workspace

@blueprint.route('/<int:upload_id>/lock', methods=['POST'])
@scoped(scopes.WRITE_UPLOAD, authorizer=is_owner)
def lock(upload_id: int) -> tuple:
    """
    Lock submission workspace.

    Lock submission (read-only mode) while other services are
    processing (major state transitions are occurring).

    Parameters
    ----------
    upload_id : int
        Workspace identifier

    """
    data, status_code, headers = upload.upload_lock(upload_id)
    return jsonify(data), status_code, headers


# This could be thaw or release instead of unlock
@blueprint.route('/<int:upload_id>/unlock', methods=['POST'])
@scoped(scopes.WRITE_UPLOAD, authorizer=is_owner)
def unlock(upload_id: int) -> tuple:
    """Unlock submission workspace and allow updates."""
    data, status_code, headers = upload.upload_unlock(upload_id)
    return jsonify(data), status_code, headers


# This could be remove or delete instead of release
@blueprint.route('/<int:upload_id>/release', methods=['POST'])
@scoped(scopes.WRITE_UPLOAD, authorizer=is_owner)
def release(upload_id: int) -> tuple:
    """
    Client indicates they are finished with submission.

    File management service is free to remove submissions files,
    or schedule workspace for removal.
    """
    data, status_code, headers = upload.upload_release(upload_id)
    return jsonify(data), status_code, headers


# This could be remove or delete instead of release
@blueprint.route('/<int:upload_id>/unrelease', methods=['POST'])
@scoped(scopes.WRITE_UPLOAD, authorizer=is_owner)
def unrelease(upload_id: int) -> tuple:
    """
    Client indicates they are NOT finished with submission.

    Workspace was previously release by client. Client has changed their
    mind and does not want to remove workspace.
    """
    data, status_code, headers = upload.upload_unrelease(upload_id)
    return jsonify(data), status_code, headers


# Get content

@blueprint.route('/<int:upload_id>/content', methods=['HEAD'])
@scoped(scopes.READ_UPLOAD)
def check_upload_content_exists(upload_id: int) -> tuple:
    """
    Verify that upload content exists.

    Returns an ``ETag`` header with the current source package checksum.
    """
    data, status_code, headers = upload.check_upload_content_exists(upload_id)
    return jsonify(data), status_code, headers


@blueprint.route('/<int:upload_id>/content', methods=['GET'])
@scoped(scopes.READ_UPLOAD)
def get_upload_content(upload_id: int) -> tuple:
    """
    Get the upload content as a compressed tarball.

    Returns a stream with mimetype ``application/tar+gzip``, and an ``ETag``
    header with the current source package checksum.
    """
<<<<<<< HEAD
    # Note: status_code is not used
    data, _, headers = upload.get_upload_content(upload_id)
=======
    logger.debug('Request for upload content: %s (%s)',
                 upload_id, type(upload_id))
    data, status_code, headers = upload.get_upload_content(upload_id)
>>>>>>> 779cf153
    response = send_file(data, mimetype="application/tar+gzip")
    response.set_etag(headers.get('ETag'))
    return response

@blueprint.route('/<int:upload_id>/<path:public_file_path>/content', methods=['HEAD'])
@scoped(scopes.READ_UPLOAD)
def check_file_exists(upload_id: int, public_file_path: str) -> tuple:
    """
    Verify specified file exists.

    Returns an ``ETag`` header with the current source file checksum.
    """
    data, status_code, headers = \
        upload.check_upload_file_content_exists(upload_id, public_file_path)

    return jsonify(data), status_code, headers


@blueprint.route('/<int:upload_id>/<path:public_file_path>/content', methods=['GET'])
@scoped(scopes.READ_UPLOAD)
def get_file_content(upload_id: int, public_file_path: str) -> tuple:
    """
    Return content of specified file.

    :param upload_id:
    :param public_file_path:
    :return: File content.
    """
    # Note: status_code not used
    data, _, headers = upload.get_upload_file_content(upload_id, public_file_path)

    response = send_file(data, mimetype="application/*")
    response.set_etag(headers.get('ETag'))
    return response


# Get logs

@blueprint.route('/<int:upload_id>/log', methods=['HEAD'])
@scoped(scopes.READ_UPLOAD_LOGS)
def check_upload_source_log_exists(upload_id: int) -> tuple:
    """
    Check that upload source log exists.

    Parameters
    ----------
    upload_id: int

    Returns
    -------
    Returns an ``ETag`` header with the current source package checksum.

    """
    data, status_code, headers = upload.check_upload_source_log_exists(upload_id)
    return jsonify(data), status_code, headers

@blueprint.route('/<int:upload_id>/log', methods=['GET'])
@scoped(scopes.READ_UPLOAD_LOGS)
def get_upload_source_log(upload_id: int) -> tuple:
    """
    Get upload workspace log.

    Get the upload source log for specified upload workspace. This provides details of all
    upload/deletion/errors/warnings for specified workspace.

    Parameters
    ----------
    upload_id : int

    Returns
    -------
    The source.log for specified upload workspace.

    """
    # Note: status_code not used
    data, _, headers = upload.get_upload_source_log(upload_id)
    response = send_file(data, mimetype="application/tar+gzip")
    response.set_etag(headers.get('ETag'))
    return response

@blueprint.route('/log', methods=['HEAD'])
@scoped(scopes.READ_UPLOAD_SERVICE_LOGS)
def check_upload_service_log_exists() -> tuple:
    """
    Check that upload source log exists.

    Returns
    -------
    Returns an ``ETag`` header with the current source package checksum.

    """
    data, status_code, headers = upload.check_upload_service_log_exists()
    return jsonify(data), status_code, headers

@blueprint.route('/log', methods=['GET'])
@scoped(scopes.READ_UPLOAD_SERVICE_LOGS)
def get_upload_service_log() -> tuple:
    """
    Get upload file manager service log.

    Return the top level file manager service log that records high-level
    events/requests along with important errors/warnings.

    Does not include etails for a specific upload workspace.

    Returns
    -------
    The log file for upload file manager service.

    """
    # Note: status_code not used
    data, _, headers = upload.get_upload_service_log()
    response = send_file(data, mimetype="application/tar+gzip")
    response.set_etag(headers.get('ETag'))
    return response

# Exception handling


@blueprint.errorhandler(NotFound)
@blueprint.errorhandler(InternalServerError)
@blueprint.errorhandler(Forbidden)
@blueprint.errorhandler(Unauthorized)
@blueprint.errorhandler(BadRequest)
@blueprint.errorhandler(NotImplementedError)
def handle_exception(error: HTTPException) -> Response:
    """
    JSON-ify the error response.

    This works just like the handlers in zero.routes.ui, but instead of
    rendering a template we are JSON-ifying the response. Note that we are
    registering the same error handler for several different exceptions, since
    we aren't doing anything that is specific to a particular exception.
    """
    content = jsonify({'reason': error.description})

    # Each Werkzeug HTTP exception has a class attribute called ``code``; we
    # can use that to set the status code on the response.
    response = make_response(content, error.code)
    return response<|MERGE_RESOLUTION|>--- conflicted
+++ resolved
@@ -240,14 +240,10 @@
     Returns a stream with mimetype ``application/tar+gzip``, and an ``ETag``
     header with the current source package checksum.
     """
-<<<<<<< HEAD
+    logger.debug('Request for upload content: %s (%s)',
+                 upload_id, type(upload_id))
     # Note: status_code is not used
     data, _, headers = upload.get_upload_content(upload_id)
-=======
-    logger.debug('Request for upload content: %s (%s)',
-                 upload_id, type(upload_id))
-    data, status_code, headers = upload.get_upload_content(upload_id)
->>>>>>> 779cf153
     response = send_file(data, mimetype="application/tar+gzip")
     response.set_etag(headers.get('ETag'))
     return response
