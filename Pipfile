--- conflicted
+++ resolved
@@ -4,11 +4,7 @@
 name = "pypi"
 
 [packages]
-<<<<<<< HEAD
-arxiv-base = "==0.15.7rc9"
-=======
 arxiv-base = "==0.15.8rc4"
->>>>>>> c4299a80
 flask = "*"
 "nose2" = "*"
 flask-sqlalchemy = "*"
