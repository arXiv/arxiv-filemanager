--- conflicted
+++ resolved
@@ -19,18 +19,12 @@
 
 1801.03879-1.tar.gz	- contains hidden files / removed
 
-<<<<<<< HEAD
 UnpackWithSubdirectories.tar.gz
 * Summary: Submission containing gzipped archives containing other subdirectories.
 * Expected results: Nested directories are correctly extracted from archive.
 * Status: Ready
 
 
-=======
-UnpackWithSubdirectories.tar.gz - Submission containing gzipped 
-			 archives containing other subdirectories. 
-			 
->>>>>>> 16d0d2cf
 Upload9BadFileNames.tar.gz      - Contains bad file names.
 
 UploadTestWindowCDrive.tar.gz   - Contains Windows paths. Renames file.
